--- conflicted
+++ resolved
@@ -1,8 +1,4 @@
-<<<<<<< HEAD
 ﻿<?xml version="1.0" encoding="utf-8"?>
-=======
-<?xml version="1.0" encoding="utf-8"?>
->>>>>>> b056f629
 <Project ToolsVersion="4.0" DefaultTargets="Build" xmlns="http://schemas.microsoft.com/developer/msbuild/2003">
   <PropertyGroup>
     <Configuration Condition=" '$(Configuration)' == '' ">Debug</Configuration>
@@ -47,14 +43,9 @@
   </PropertyGroup>
   <ItemGroup>
     <Compile Include="AssemblyInfo.fs" />
-<<<<<<< HEAD
-    <Compile Include="FSharpHelpers\Nullable.fs" />
-    <Compile Include="AsyncHelper.fs" />
-=======
     <Compile Include="FSharpHelpers\SeqExtensions.fs" />
     <Compile Include="FSharpHelpers\OptionExtensions.fs" />
     <Compile Include="FSharpHelpers\AsyncHelper.fs" />
->>>>>>> b056f629
     <Compile Include="RegistryHelper.fs" />
     <Compile Include="FileSystemHelper.fs" />
     <Compile Include="StringHelper.fs" />
@@ -88,8 +79,6 @@
     <Compile Include="VSSHelper.fs" />
     <Compile Include="SCPHelper.fs" />
     <Compile Include="XCopyHelper.fs" />
-<<<<<<< HEAD
-=======
     <Compile Include="MSBuild\SpecsRemovement.fs" />
     <Compile Include="Git\CommandHelper.fs" />
     <Compile Include="Git\Sha1.fs" />
@@ -105,15 +94,10 @@
     <Compile Include="Git\Rebase.fs" />
     <Compile Include="Git\CommitMessage.fs" />
     <Compile Include="Git\Staging.fs" />
->>>>>>> b056f629
     <Compile Include="FSIHelper.fs" />
     <Compile Include="MessageHelper.fs" />
     <Compile Include="HTMLHelpWorkShopHelper.fs" />
     <Compile Include="TargetHelper.fs" />
-<<<<<<< HEAD
-    <Compile Include="MSBuild\SpecsRemovement.fs" />
-=======
->>>>>>> b056f629
   </ItemGroup>
   <ItemGroup>
     <Reference Include="FSharp.Core">
