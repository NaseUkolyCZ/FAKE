--- conflicted
+++ resolved
@@ -105,11 +105,7 @@
     |> buildPaths [ baseDir ]
     |> List.map normalizeOutputPath
 
-<<<<<<< HEAD
 let internal compileGlobToRegex pattern =
-=======
-let isMatch pattern path : bool = 
->>>>>>> c39a9a78
     let pattern = normalizePath pattern
 
     let escapedPattern = (Regex.Escape pattern)
